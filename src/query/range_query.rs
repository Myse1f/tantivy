use common::BitSet;
use core::Searcher;
use core::SegmentReader;
use error::TantivyError;
use query::BitSetDocSet;
use query::ConstScorer;
use query::{Query, Scorer, Weight};
use schema::Type;
use schema::{Field, IndexRecordOption, Term};
use std::collections::Bound;
use std::ops::Range;
use termdict::{TermDictionary, TermStreamer};
use Result;

fn map_bound<TFrom, TTo, Transform: Fn(&TFrom) -> TTo>(
    bound: &Bound<TFrom>,
    transform: &Transform,
) -> Bound<TTo> {
    use self::Bound::*;
    match bound {
        Excluded(ref from_val) => Excluded(transform(from_val)),
        Included(ref from_val) => Included(transform(from_val)),
        Unbounded => Unbounded,
    }
}

/// `RangeQuery` match all documents that have at least one term within a defined range.
///
/// Matched document will all get a constant `Score` of one.
///
/// # Implementation
///
/// The current implement will iterate over the terms within the range
/// and append all of the document cross into a `BitSet`.
///
/// # Example
///
/// ```rust
///
/// # #[macro_use]
/// # extern crate tantivy;
/// # use tantivy::Index;
/// # use tantivy::schema::{Schema, INDEXED};
/// # use tantivy::collector::Count;
/// # use tantivy::Result;
/// # use tantivy::query::RangeQuery;
/// #
/// # fn run() -> Result<()> {
/// #     let mut schema_builder = Schema::builder();
/// #     let year_field = schema_builder.add_u64_field("year", INDEXED);
/// #     let schema = schema_builder.build();
/// #
/// #     let index = Index::create_in_ram(schema);
/// #     {
/// #         let mut index_writer = index.writer_with_num_threads(1, 6_000_000).unwrap();
/// #         for year in 1950u64..2017u64 {
/// #             let num_docs_within_year = 10 + (year - 1950) * (year - 1950);
/// #             for _ in 0..num_docs_within_year {
/// #                 index_writer.add_document(doc!(year_field => year));
/// #             }
/// #         }
/// #         index_writer.commit().unwrap();
/// #     }
/// #   let reader = index.reader()?;
/// let searcher = reader.searcher();
///
/// let docs_in_the_sixties = RangeQuery::new_u64(year_field, 1960..1970);
///
/// let num_60s_books = searcher.search(&docs_in_the_sixties, &Count)?;
///
/// #     assert_eq!(num_60s_books, 2285);
/// #     Ok(())
/// # }
/// #
/// # fn main() {
/// #   run().unwrap()
/// # }
/// ```
#[derive(Clone, Debug)]
pub struct RangeQuery {
    field: Field,
    value_type: Type,
    left_bound: Bound<Vec<u8>>,
    right_bound: Bound<Vec<u8>>,
}

impl RangeQuery {
    /// Creates a new `RangeQuery` from bounded start and end terms.
    ///
    /// If the value type is not correct, something may go terribly wrong when
    /// the `Weight` object is created.
    pub fn new_term_bounds(
        field: Field,
        value_type: Type,
        left_bound: &Bound<Term>,
        right_bound: &Bound<Term>,
    ) -> RangeQuery {
        let verify_and_unwrap_term = |val: &Term| {
            assert_eq!(field, val.field());
            val.value_bytes().to_owned()
        };
        RangeQuery {
            field,
            value_type,
            left_bound: map_bound(&left_bound, &verify_and_unwrap_term),
            right_bound: map_bound(&right_bound, &verify_and_unwrap_term),
        }
    }

    /// Creates a new `RangeQuery` over a `i64` field.
    ///
    /// If the field is not of the type `i64`, tantivy
    /// will panic when the `Weight` object is created.
    pub fn new_i64(field: Field, range: Range<i64>) -> RangeQuery {
        RangeQuery::new_i64_bounds(
            field,
            Bound::Included(range.start),
            Bound::Excluded(range.end),
        )
    }

    /// Create a new `RangeQuery` over a `i64` field.
    ///
    /// The two `Bound` arguments make it possible to create more complex
    /// ranges than semi-inclusive range.
    ///
    /// If the field is not of the type `i64`, tantivy
    /// will panic when the `Weight` object is created.
    pub fn new_i64_bounds(
        field: Field,
        left_bound: Bound<i64>,
        right_bound: Bound<i64>,
    ) -> RangeQuery {
        let make_term_val = |val: &i64| Term::from_field_i64(field, *val).value_bytes().to_owned();
        RangeQuery {
            field,
            value_type: Type::I64,
            left_bound: map_bound(&left_bound, &make_term_val),
            right_bound: map_bound(&right_bound, &make_term_val),
        }
    }

    /// Create a new `RangeQuery` over a `u64` field.
    ///
    /// The two `Bound` arguments make it possible to create more complex
    /// ranges than semi-inclusive range.
    ///
    /// If the field is not of the type `u64`, tantivy
    /// will panic when the `Weight` object is created.
    pub fn new_u64_bounds(
        field: Field,
        left_bound: Bound<u64>,
        right_bound: Bound<u64>,
    ) -> RangeQuery {
        let make_term_val = |val: &u64| Term::from_field_u64(field, *val).value_bytes().to_owned();
        RangeQuery {
            field,
            value_type: Type::U64,
            left_bound: map_bound(&left_bound, &make_term_val),
            right_bound: map_bound(&right_bound, &make_term_val),
        }
    }

    /// Create a new `RangeQuery` over a `u64` field.
    ///
    /// If the field is not of the type `u64`, tantivy
    /// will panic when the `Weight` object is created.
    pub fn new_u64(field: Field, range: Range<u64>) -> RangeQuery {
        RangeQuery::new_u64_bounds(
            field,
            Bound::Included(range.start),
            Bound::Excluded(range.end),
        )
    }

    /// Create a new `RangeQuery` over a `Str` field.
    ///
    /// The two `Bound` arguments make it possible to create more complex
    /// ranges than semi-inclusive range.
    ///
    /// If the field is not of the type `Str`, tantivy
    /// will panic when the `Weight` object is created.
    pub fn new_str_bounds(field: Field, left: Bound<&str>, right: Bound<&str>) -> RangeQuery {
        let make_term_val = |val: &&str| val.as_bytes().to_vec();
        RangeQuery {
            field,
            value_type: Type::Str,
            left_bound: map_bound(&left, &make_term_val),
            right_bound: map_bound(&right, &make_term_val),
        }
    }

    /// Create a new `RangeQuery` over a `Str` field.
    ///
    /// If the field is not of the type `Str`, tantivy
    /// will panic when the `Weight` object is created.
    pub fn new_str(field: Field, range: Range<&str>) -> RangeQuery {
        RangeQuery::new_str_bounds(
            field,
            Bound::Included(range.start),
            Bound::Excluded(range.end),
        )
    }

    /// Field to search over
    pub fn field(&self) -> Field {
        self.field
    }

    /// Lower bound of range
    pub fn left_bound(&self) -> Bound<Term> {
        map_bound(&self.left_bound, &|bytes| {
            Term::from_field_bytes(self.field, bytes)
        })
    }

    /// Upper bound of range
    pub fn right_bound(&self) -> Bound<Term> {
        map_bound(&self.right_bound, &|bytes| {
            Term::from_field_bytes(self.field, bytes)
        })
    }
}

impl Query for RangeQuery {
    fn weight(&self, searcher: &Searcher, _scoring_enabled: bool) -> Result<Box<Weight>> {
        let schema = searcher.schema();
        let value_type = schema.get_field_entry(self.field).field_type().value_type();
        if value_type != self.value_type {
            let err_msg = format!(
                "Create a range query of the type {:?}, when the field given was of type {:?}",
                self.value_type, value_type
            );
            return Err(TantivyError::SchemaError(err_msg));
        }
        Ok(Box::new(RangeWeight {
            field: self.field,
            left_bound: self.left_bound.clone(),
            right_bound: self.right_bound.clone(),
        }))
    }
}

pub struct RangeWeight {
    field: Field,
    left_bound: Bound<Vec<u8>>,
    right_bound: Bound<Vec<u8>>,
}

impl RangeWeight {
    fn term_range<'a>(&self, term_dict: &'a TermDictionary) -> TermStreamer<'a> {
        use std::collections::Bound::*;
        let mut term_stream_builder = term_dict.range();
        term_stream_builder = match self.left_bound {
            Included(ref term_val) => term_stream_builder.ge(term_val),
            Excluded(ref term_val) => term_stream_builder.gt(term_val),
            Unbounded => term_stream_builder,
        };
        term_stream_builder = match self.right_bound {
            Included(ref term_val) => term_stream_builder.le(term_val),
            Excluded(ref term_val) => term_stream_builder.lt(term_val),
            Unbounded => term_stream_builder,
        };
        term_stream_builder.into_stream()
    }
}

impl Weight for RangeWeight {
    fn scorer(&self, reader: &SegmentReader) -> Result<Box<Scorer>> {
        let max_doc = reader.max_doc();
        let mut doc_bitset = BitSet::with_max_value(max_doc);

        let inverted_index = reader.inverted_index(self.field);
        let term_dict = inverted_index.terms();
        let mut term_range = self.term_range(term_dict);
        while term_range.advance() {
            let term_info = term_range.value();
            let mut block_segment_postings = inverted_index
                .read_block_postings_from_terminfo(term_info, IndexRecordOption::Basic);
            while block_segment_postings.advance() {
                for &doc in block_segment_postings.docs() {
                    doc_bitset.insert(doc);
                }
            }
        }
        let doc_bitset = BitSetDocSet::from(doc_bitset);
        Ok(Box::new(ConstScorer::new(doc_bitset)))
    }
}

#[cfg(test)]
mod tests {

    use super::RangeQuery;
    use collector::Count;
    use schema::{Document, Field, Schema, INDEXED};
    use std::collections::Bound;
    use Index;
    use Result;

    #[test]
    fn test_range_query_simple() {
        fn run() -> Result<()> {
            let mut schema_builder = Schema::builder();
            let year_field = schema_builder.add_u64_field("year", INDEXED);
            let schema = schema_builder.build();

            let index = Index::create_in_ram(schema);
            {
                let mut index_writer = index.writer_with_num_threads(1, 6_000_000).unwrap();
                for year in 1950u64..2017u64 {
                    let num_docs_within_year = 10 + (year - 1950) * (year - 1950);
                    for _ in 0..num_docs_within_year {
                        index_writer.add_document(doc!(year_field => year));
                    }
                }
                index_writer.commit().unwrap();
            }
<<<<<<< HEAD
            let reader = index.reader();
=======
            let reader = index.reader().unwrap();
>>>>>>> e3abb448
            let searcher = reader.searcher();

            let docs_in_the_sixties = RangeQuery::new_u64(year_field, 1960u64..1970u64);

            // ... or `1960..=1969` if inclusive range is enabled.
            let count = searcher.search(&docs_in_the_sixties, &Count)?;
            assert_eq!(count, 2285);
            Ok(())
        }

        run().unwrap();
    }

    #[test]
    fn test_range_query() {
        let int_field: Field;
        let schema = {
            let mut schema_builder = Schema::builder();
            int_field = schema_builder.add_i64_field("intfield", INDEXED);
            schema_builder.build()
        };

        let index = Index::create_in_ram(schema);
        {
            let mut index_writer = index.writer_with_num_threads(2, 6_000_000).unwrap();

            for i in 1..100 {
                let mut doc = Document::new();
                for j in 1..100 {
                    if i % j == 0 {
                        doc.add_i64(int_field, j as i64);
                    }
                }
                index_writer.add_document(doc);
            }

            index_writer.commit().unwrap();
        }
<<<<<<< HEAD
        let reader = index.reader();
=======
        let reader = index.reader().unwrap();
>>>>>>> e3abb448
        let searcher = reader.searcher();
        let count_multiples =
            |range_query: RangeQuery| searcher.search(&range_query, &Count).unwrap();

        assert_eq!(count_multiples(RangeQuery::new_i64(int_field, 10..11)), 9);
        assert_eq!(
            count_multiples(RangeQuery::new_i64_bounds(
                int_field,
                Bound::Included(10),
                Bound::Included(11)
            )),
            18
        );
        assert_eq!(
            count_multiples(RangeQuery::new_i64_bounds(
                int_field,
                Bound::Excluded(9),
                Bound::Included(10)
            )),
            9
        );
        assert_eq!(
            count_multiples(RangeQuery::new_i64_bounds(
                int_field,
                Bound::Included(9),
                Bound::Unbounded
            )),
            91
        );
    }

}<|MERGE_RESOLUTION|>--- conflicted
+++ resolved
@@ -316,11 +316,7 @@
                 }
                 index_writer.commit().unwrap();
             }
-<<<<<<< HEAD
-            let reader = index.reader();
-=======
             let reader = index.reader().unwrap();
->>>>>>> e3abb448
             let searcher = reader.searcher();
 
             let docs_in_the_sixties = RangeQuery::new_u64(year_field, 1960u64..1970u64);
@@ -359,11 +355,7 @@
 
             index_writer.commit().unwrap();
         }
-<<<<<<< HEAD
-        let reader = index.reader();
-=======
         let reader = index.reader().unwrap();
->>>>>>> e3abb448
         let searcher = reader.searcher();
         let count_multiples =
             |range_query: RangeQuery| searcher.search(&range_query, &Count).unwrap();
