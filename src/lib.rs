--- conflicted
+++ resolved
@@ -114,7 +114,8 @@
 pub use postings::DocSet;
 pub use postings::Postings;
 pub use postings::SegmentPostingsOption;
-<<<<<<< HEAD
+
+pub use core::TermIterator;
 
 #[cfg(feature="simdcompression")]
 pub fn version() -> &'static str {
@@ -125,9 +126,6 @@
 pub fn version() -> &'static str {
     concat!(version!(), "-nosimd") 
 }
-=======
-pub use core::TermIterator;
->>>>>>> 1b0b3051
 
 /// Tantivy's makes it possible to personalize when 
 /// the indexer should merge its segments
